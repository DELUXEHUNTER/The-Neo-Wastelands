--- conflicted
+++ resolved
@@ -15,15 +15,8 @@
             }
         ]
     },
-
-
+  
     {
-<<<<<<< HEAD
-=======
-      
-    },
-    {
->>>>>>> 7ca0d2c8
     "columnNumber": 1,
     "era": "Survey Era",
     "techCost": 34,
